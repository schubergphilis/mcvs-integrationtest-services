--- conflicted
+++ resolved
@@ -17,11 +17,7 @@
 
 	// when
 	httptestRecorder := httptest.NewRecorder()
-<<<<<<< HEAD
 	httptestRequest := httptest.NewRequest("GET", healthEndpoint, nil)
-=======
-	httptestRequest := httptest.NewRequest(http.MethodGet, "/health", nil)
->>>>>>> 91f4364e
 
 	// then
 	handler.health(httptestRecorder, httptestRequest)
@@ -36,11 +32,7 @@
 
 	// when
 	httptestRecorder := httptest.NewRecorder()
-<<<<<<< HEAD
 	httptestRequest := httptest.NewRequest("DELETE", baseURLPath+responsesEndpoint, nil)
-=======
-	httptestRequest := httptest.NewRequest(http.MethodGet, "/reset", nil)
->>>>>>> 91f4364e
 
 	// then
 	handler.handleResponses(httptestRecorder, httptestRequest)
@@ -55,12 +47,8 @@
 
 	// when
 	httptestRecorder := httptest.NewRecorder()
-<<<<<<< HEAD
 	httptestRequest := httptest.NewRequest("POST", baseURLPath+responsesEndpoint, bytes.NewBuffer([]byte(`{"path": "/test", "response": {"foo": "bar"}}`)))
 	httptestRequest.Header.Set("Content-Type", "application/json")
-=======
-	httptestRequest := httptest.NewRequest(http.MethodPost, "/configure", bytes.NewBufferString(`{"path": "/test", "response": {"foo": "bar"}}`))
->>>>>>> 91f4364e
 
 	// then
 	handler.handleResponses(httptestRecorder, httptestRequest)
@@ -77,11 +65,7 @@
 
 	// when
 	httptestRecorder := httptest.NewRecorder()
-<<<<<<< HEAD
 	httptestRequest := httptest.NewRequest("PATCH", baseURLPath+responsesEndpoint, nil)
-=======
-	httptestRequest := httptest.NewRequest(http.MethodGet, "/configure", nil)
->>>>>>> 91f4364e
 
 	// then
 	handler.handleResponses(httptestRecorder, httptestRequest)
@@ -131,11 +115,7 @@
 
 	// when
 	httptestRecorder := httptest.NewRecorder()
-<<<<<<< HEAD
 	httptestRequest := httptest.NewRequest("GET", baseURLPath+responsesEndpoint, nil)
-=======
-	httptestRequest := httptest.NewRequest(http.MethodGet, "/list", nil)
->>>>>>> 91f4364e
 
 	// then
 	handler.handleResponses(httptestRecorder, httptestRequest)
@@ -151,11 +131,7 @@
 
 	// when
 	httptestRecorder := httptest.NewRecorder()
-<<<<<<< HEAD
 	httptestRequest := httptest.NewRequest("GET", baseURLPath+responsesEndpoint, nil)
-=======
-	httptestRequest := httptest.NewRequest(http.MethodPost, "/list", nil)
->>>>>>> 91f4364e
 
 	// then
 	handler.handleResponses(httptestRecorder, httptestRequest)
@@ -169,11 +145,7 @@
 
 	// when
 	httptestRecorder := httptest.NewRecorder()
-<<<<<<< HEAD
 	httptestRequest := httptest.NewRequest("GET", baseURLPath+responsesEndpoint, nil)
-=======
-	httptestRequest := httptest.NewRequest(http.MethodGet, "/list", nil)
->>>>>>> 91f4364e
 
 	// then
 	handler.getAllResponses(httptestRecorder, httptestRequest)
@@ -261,7 +233,6 @@
 	}
 }
 
-<<<<<<< HEAD
 func TestCompleteServerFlow(t *testing.T) {
 	// Start the test server
 	server, h := startTestServer(t)
@@ -343,7 +314,8 @@
 	})
 
 	return server, h
-=======
+}
+
 func helperLogRequestContextBasicGetRequest(t *testing.T) {
 	t.Helper()
 
@@ -378,5 +350,4 @@
 			t.Error(tc.errorMsg)
 		}
 	}
->>>>>>> 91f4364e
 }