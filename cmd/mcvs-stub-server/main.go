--- conflicted
+++ resolved
@@ -53,7 +53,6 @@
 	w.WriteHeader(http.StatusOK)
 }
 
-<<<<<<< HEAD
 func (h *handler) handleResponses(w http.ResponseWriter, r *http.Request) {
 	switch r.Method {
 	case http.MethodDelete:
@@ -68,9 +67,6 @@
 }
 
 func (h *handler) deleteAllResponses(w http.ResponseWriter, r *http.Request) {
-=======
-func (h *handler) reset(w http.ResponseWriter, _ *http.Request) {
->>>>>>> 91f4364e
 	h.endpoints = map[string]any{}
 	w.WriteHeader(http.StatusOK)
 }
